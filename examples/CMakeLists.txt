--- conflicted
+++ resolved
@@ -5,12 +5,7 @@
 
 function(ConfigureExample EXAMPLE_NAME EXAMPLE_SRC)
     add_executable(${EXAMPLE_NAME} "${EXAMPLE_SRC}")
-<<<<<<< HEAD
-    set_target_properties(${EXAMPLE_NAME} PROPERTIES 
-                                          CUDA_ARCHITECTURES "${GPU_ARCHS}"
-=======
     set_target_properties(${EXAMPLE_NAME} PROPERTIES
->>>>>>> b1fea0cb
                                           RUNTIME_OUTPUT_DIRECTORY "${CMAKE_BINARY_DIR}/examples")
     target_include_directories(${EXAMPLE_NAME} PRIVATE
                                              "${CMAKE_CURRENT_SOURCE_DIR}")
