/*
 * Copyright (c) 2020, NVIDIA CORPORATION.
 *
 * Licensed under the Apache License, Version 2.0 (the "License");
 * you may not use this file except in compliance with the License.
 * You may obtain a copy of the License at
 *
 *     http://www.apache.org/licenses/LICENSE-2.0
 *
 * Unless required by applicable law or agreed to in writing, software
 * distributed under the License is distributed on an "AS IS" BASIS,
 * WITHOUT WARRANTIES OR CONDITIONS OF ANY KIND, either express or implied.
 * See the License for the specific language governing permissions and
 * limitations under the License.
 */ 

namespace cuco {



/**---------------------------------------------------------------------------*
  * @brief Enumeration of the possible results of attempting to insert into
  *a hash bucket
  *---------------------------------------------------------------------------**/
enum class insert_result {
  CONTINUE,  ///< Insert did not succeed, continue trying to insert
  SUCCESS,   ///< New pair inserted successfully
  DUPLICATE  ///< Insert did not succeed, key is already present
};



template <typename Key, typename Value, cuda::thread_scope Scope>
static_map<Key, Value, Scope>::static_map(std::size_t capacity, Key empty_key_sentinel, Value empty_value_sentinel) : 
  capacity_{capacity},
  empty_key_sentinel_{empty_key_sentinel},
  empty_value_sentinel_{empty_value_sentinel} {
    CUCO_CUDA_TRY(cudaMalloc(&slots_, capacity * sizeof(pair_atomic_type)));
    
    auto constexpr block_size = 256;
    auto constexpr stride = 4;
    auto const grid_size = (capacity + stride * block_size - 1) / (stride * block_size);
    detail::initialize
    <atomic_key_type, atomic_mapped_type>
    <<<grid_size, block_size>>>(slots_, empty_key_sentinel,
                                          empty_value_sentinel, capacity);

    CUCO_CUDA_TRY(cudaMallocManaged(&num_successes_, sizeof(atomic_ctr_type)));
  }



template <typename Key, typename Value, cuda::thread_scope Scope>
static_map<Key, Value, Scope>::~static_map() {
  CUCO_CUDA_TRY(cudaFree(slots_));
  CUCO_CUDA_TRY(cudaFree(num_successes_));
}



template <typename Key, typename Value, cuda::thread_scope Scope>
template <typename InputIt, typename Hash, typename KeyEqual>
void static_map<Key, Value, Scope>::insert(InputIt first, InputIt last, 
                                           Hash hash, KeyEqual key_equal) {

  auto num_keys = std::distance(first, last);
  auto const block_size = 128;
  auto const stride = 2;
  auto const tile_size = 4;
  auto const grid_size = (tile_size * num_keys + stride * block_size - 1) /
                          (stride * block_size);
  auto view = get_device_mutable_view();

  *num_successes_ = 0;
  CUCO_CUDA_TRY(cudaMemPrefetchAsync(num_successes_, sizeof(atomic_ctr_type), 0));

<<<<<<< HEAD
  insertKernel<tile_size>
  <<<grid_size, block_size>>>(first, first + num_keys, num_successes_, view, 
=======
  detail::insert<block_size, tile_size>
  <<<grid_size, block_size>>>(first, first + num_keys, d_num_successes_, view, 
>>>>>>> 536d40ba
                              hash, key_equal);
  CUCO_CUDA_TRY(cudaDeviceSynchronize());

  size_ += num_successes_->load(cuda::std::memory_order_relaxed);
}



template <typename Key, typename Value, cuda::thread_scope Scope>
template <typename InputIt, typename OutputIt, typename Hash, typename KeyEqual>
void static_map<Key, Value, Scope>::find(
                                    InputIt first, InputIt last, OutputIt output_begin, 
                                    Hash hash, KeyEqual key_equal) noexcept {
  auto num_keys = std::distance(first, last);
  auto const block_size = 128;
  auto const stride = 2;
  auto const tile_size = 4;
  auto const grid_size = (tile_size * num_keys + stride * block_size - 1) /
                         (stride * block_size);
  auto view = get_device_view();

  detail::find<block_size, tile_size, Value>
  <<<grid_size, block_size>>>
  (first, last, output_begin, view, hash, key_equal);
  CUCO_CUDA_TRY(cudaDeviceSynchronize());    
}



template <typename Key, typename Value, cuda::thread_scope Scope>
template <typename InputIt, typename OutputIt, typename Hash, typename KeyEqual>
void static_map<Key, Value, Scope>::contains(
  InputIt first, InputIt last, OutputIt output_begin, Hash hash, KeyEqual key_equal) noexcept {
  
  auto num_keys = std::distance(first, last);
  auto const block_size = 128;
<<<<<<< HEAD
  auto const stride = 1;
  auto const tile_size = 1;
  auto const grid_size = (tile_size * num_keys + stride * block_size - 1) /
                          (stride * block_size);
  auto view = get_device_view();
  containsKernel<><<<grid_size, block_size>>>(first, last, output_begin,
                                                       view, hash, key_equal);
=======
  auto const stride = 2;
  auto const tile_size = 4;
  auto const grid_size = (tile_size * num_keys + stride * block_size - 1) /
                          (stride * block_size);
  auto view = get_device_view();
  
  detail::contains<block_size, tile_size>
  <<<grid_size, block_size>>>
  (first, last, output_begin, view, hash, key_equal);
>>>>>>> 536d40ba
  CUCO_CUDA_TRY(cudaDeviceSynchronize());
}



template <typename Key, typename Value, cuda::thread_scope Scope>
template <typename Hash, typename KeyEqual>
__device__ bool static_map<Key, Value, Scope>::device_mutable_view::insert(
  value_type const& insert_pair, Hash hash, KeyEqual key_equal) noexcept {

  auto current_slot{initial_slot(insert_pair.first, hash)};

  while (true) {
    using cuda::std::memory_order_relaxed;
    auto expected_key = empty_key_sentinel_;
    auto expected_value = empty_value_sentinel_;
    auto& slot_key = current_slot->first;
    auto& slot_value = current_slot->second;

    bool key_success = slot_key.compare_exchange_strong(expected_key,
                                                        insert_pair.first,
                                                        memory_order_relaxed);
    bool value_success = slot_value.compare_exchange_strong(expected_value,
                                                            insert_pair.second,
                                                            memory_order_relaxed);

    if(key_success) {
      while(not value_success) {
        value_success = slot_value.compare_exchange_strong(expected_value = empty_value_sentinel_,
                                                            insert_pair.second,
                                                            memory_order_relaxed);
      }
      return true;
    }
    else if(value_success) {
      slot_value.store(empty_value_sentinel_, memory_order_relaxed);
    }
    
    // if the key was already inserted by another thread, than this instance is a
    // duplicate, so the insert fails
    if (key_equal(insert_pair.first, expected_key)) {
      return false;
    }
    
    // if we couldn't insert the key, but it wasn't a duplicate, then there must
    // have been some other key there, so we keep looking for a slot
    current_slot = next_slot(current_slot);
  }
}



template <typename Key, typename Value, cuda::thread_scope Scope>
template <typename CG, typename Hash, typename KeyEqual>
__device__ bool static_map<Key, Value, Scope>::device_mutable_view::insert(
  CG g, value_type const& insert_pair, Hash hash, KeyEqual key_equal) noexcept {

  auto current_slot = initial_slot(g, insert_pair.first, hash);
  
  while(true) {
    key_type const existing_key = current_slot->first;
    uint32_t existing = g.ballot(key_equal(existing_key, insert_pair.first));
    
    // the key we are trying to insert is already in the map, so we return
    // with failure to insert
    if(existing) {
      return false;
    }
    
    uint32_t empty = g.ballot(existing_key == empty_key_sentinel_);

    // we found an empty slot, but not the key we are inserting, so this must
    // be an empty slot into which we can insert the key
    if(empty) {
      // the first lane in the group with an empty slot will attempt the insert
      insert_result status{insert_result::CONTINUE};
      uint32_t src_lane = __ffs(empty) - 1;

      if(g.thread_rank() == src_lane) {
        using cuda::std::memory_order_relaxed;
        auto expected_key = empty_key_sentinel_;
        auto expected_value = empty_value_sentinel_;
        auto& slot_key = current_slot->first;
        auto& slot_value = current_slot->second;

        bool key_success = slot_key.compare_exchange_strong(expected_key,
                                                            insert_pair.first,
                                                            memory_order_relaxed);
        bool value_success = slot_value.compare_exchange_strong(expected_value,
                                                                insert_pair.second,
                                                                memory_order_relaxed);
        
        if(key_success) {
          while(not value_success) {
            value_success = slot_value.compare_exchange_strong(expected_value = empty_value_sentinel_,
                                                                insert_pair.second,
                                                                memory_order_relaxed);
          }
          status = insert_result::SUCCESS;
        }
        else if(value_success) {
          slot_value.store(empty_value_sentinel_, memory_order_relaxed);
        }
        
        // our key was already present in the slot, so our key is a duplicate
        if(key_equal(insert_pair.first, expected_key)) {
          status = insert_result::DUPLICATE;
        }
        // another key was inserted in the slot we wanted to try
        // so we need to try the next empty slot in the window
      }

      uint32_t res_status = g.shfl(static_cast<uint32_t>(status), src_lane);
      status = static_cast<insert_result>(res_status);

      // successful insert
      if(status == insert_result::SUCCESS) {
        return true;
      }
      // duplicate present during insert
      if(status == insert_result::DUPLICATE) {
        return false;
      }
      // if we've gotten this far, a different key took our spot 
      // before we could insert. We need to retry the insert on the
      // same window
    }
    // if there are no empty slots in the current window,
    // we move onto the next window
    else {
      current_slot = next_slot(g, current_slot);
    }
  }
}



template <typename Key, typename Value, cuda::thread_scope Scope>
template <typename Hash>
__device__ typename static_map<Key, Value, Scope>::device_mutable_view::iterator
static_map<Key, Value, Scope>::device_mutable_view::initial_slot(
  Key const& k, Hash hash) const noexcept {

  return &slots_[hash(k) % capacity_];
}



template <typename Key, typename Value, cuda::thread_scope Scope>
template <typename CG, typename Hash>
__device__ typename static_map<Key, Value, Scope>::device_mutable_view::iterator
static_map<Key, Value, Scope>::device_mutable_view::initial_slot(
  CG g, Key const& k, Hash hash) const noexcept {

  return &slots_[(hash(k) + g.thread_rank()) % capacity_];
}



template <typename Key, typename Value, cuda::thread_scope Scope>
__device__ typename static_map<Key, Value, Scope>::device_mutable_view::iterator
static_map<Key, Value, Scope>::device_mutable_view::next_slot(
  iterator s) const noexcept {

  return (++s < end()) ? s : slots_;
}



template <typename Key, typename Value, cuda::thread_scope Scope>
template <typename CG>
__device__ typename static_map<Key, Value, Scope>::device_mutable_view::iterator
static_map<Key, Value, Scope>::device_mutable_view::next_slot(
  CG g, iterator s) const noexcept {

  uint32_t index = s - slots_;
  return &slots_[(index + g.size()) % capacity_];
}



template <typename Key, typename Value, cuda::thread_scope Scope>
template <typename Hash, typename KeyEqual>
__device__ typename static_map<Key, Value, Scope>::device_view::iterator
static_map<Key, Value, Scope>::device_view::find(
  Key const& k, Hash hash, KeyEqual key_equal) noexcept {

  auto current_slot = initial_slot(k, hash);

  while (true) {
    auto const existing_key =
        current_slot->first.load(cuda::std::memory_order_relaxed);
    // Key exists, return iterator to location
    if (key_equal(existing_key, k)) {
      return current_slot;
    }

    // Key doesn't exist, return end()
    if (existing_key == empty_key_sentinel_) {
      return end();
    }

    current_slot = next_slot(current_slot);
  }
}



template <typename Key, typename Value, cuda::thread_scope Scope>
template <typename CG, typename Hash, typename KeyEqual>
__device__ typename static_map<Key, Value, Scope>::device_view::iterator
static_map<Key, Value, Scope>::device_view::find(
  CG g, Key const& k, Hash hash, KeyEqual key_equal) noexcept {
  
  auto current_slot = initial_slot(g, k, hash);

  while(true) {
    auto const existing_key = 
        current_slot->first.load(cuda::std::memory_order_relaxed);
    uint32_t existing = g.ballot(key_equal(existing_key, k));
    
    // the key we were searching for was found by one of the threads,
    // so we return an iterator to the entry
    if(existing) {
      uint32_t src_lane = __ffs(existing) - 1;
      intptr_t res_slot = g.shfl(reinterpret_cast<intptr_t>(current_slot), src_lane);
      return reinterpret_cast<iterator>(res_slot);
    }
    
    // we found an empty slot, meaning that the key we're searching 
    // for isn't in this submap, so we should move onto the next one
    uint32_t empty = g.ballot(existing_key == empty_key_sentinel_);
    if(empty) {
      return end();
    }

    // otherwise, all slots in the current window are full with other keys,
    // so we move onto the next window in the current submap
    
    current_slot = next_slot(g, current_slot);
  }
}



template <typename Key, typename Value, cuda::thread_scope Scope>
template <typename Hash, typename KeyEqual>
__device__ bool static_map<Key, Value, Scope>::device_view::contains(
  Key const& k, Hash hash, KeyEqual key_equal) noexcept {

  auto current_slot = initial_slot(k, hash);

  while (true) {
    auto const existing_key =
        current_slot->first.load(cuda::std::memory_order_relaxed);
    
    if (key_equal(existing_key, k)) {
      return true;
    }

    if (existing_key == empty_key_sentinel_) {
      return false;
    }

    current_slot = next_slot(current_slot);
  }
}



template <typename Key, typename Value, cuda::thread_scope Scope>
template <typename CG, typename Hash, typename KeyEqual>
__device__ bool static_map<Key, Value, Scope>::device_view::contains(
  CG g, Key const& k, Hash hash, KeyEqual key_equal) noexcept {

  auto current_slot = initial_slot(g, k, hash);

  while(true) {
    key_type const existing_key = current_slot->first.load(cuda::std::memory_order_relaxed);
    uint32_t existing = g.ballot(key_equal(existing_key, k));
    
    // the key we were searching for was found by one of the threads,
    // so we return an iterator to the entry
    if(existing) {
      return true;
    }
    
    // we found an empty slot, meaning that the key we're searching 
    // for isn't in this submap, so we should move onto the next one
    uint32_t empty = g.ballot(existing_key == empty_key_sentinel_);
    if(empty) {
      return false;
    }

    // otherwise, all slots in the current window are full with other keys,
    // so we move onto the next window in the current submap
    current_slot = next_slot(current_slot);
  }
}



template <typename Key, typename Value, cuda::thread_scope Scope>
template <typename Hash>
__device__ typename static_map<Key, Value, Scope>::device_view::iterator
static_map<Key, Value, Scope>::device_view::initial_slot(
  Key const& k, Hash hash) const noexcept {

  return &slots_[hash(k) % capacity_];
}



template <typename Key, typename Value, cuda::thread_scope Scope>
template <typename CG, typename Hash>
__device__ typename static_map<Key, Value, Scope>::device_view::iterator
static_map<Key, Value, Scope>::device_view::initial_slot(
  CG g, Key const& k, Hash hash) const noexcept {

  return &slots_[(hash(k) + g.thread_rank()) % capacity_];
}



template <typename Key, typename Value, cuda::thread_scope Scope>
__device__ typename static_map<Key, Value, Scope>::device_view::iterator
static_map<Key, Value, Scope>::device_view::next_slot(
  iterator s) const noexcept {

  return (++s < end()) ? s : slots_;
}



template <typename Key, typename Value, cuda::thread_scope Scope>
template <typename CG>
__device__ typename static_map<Key, Value, Scope>::device_view::iterator
static_map<Key, Value, Scope>::device_view::next_slot(
  CG g, iterator s) const noexcept {

  uint32_t index = s - slots_;
  return &slots_[(index + g.size()) % capacity_];
}



}<|MERGE_RESOLUTION|>--- conflicted
+++ resolved
@@ -74,13 +74,8 @@
   *num_successes_ = 0;
   CUCO_CUDA_TRY(cudaMemPrefetchAsync(num_successes_, sizeof(atomic_ctr_type), 0));
 
-<<<<<<< HEAD
-  insertKernel<tile_size>
-  <<<grid_size, block_size>>>(first, first + num_keys, num_successes_, view, 
-=======
   detail::insert<block_size, tile_size>
   <<<grid_size, block_size>>>(first, first + num_keys, d_num_successes_, view, 
->>>>>>> 536d40ba
                               hash, key_equal);
   CUCO_CUDA_TRY(cudaDeviceSynchronize());
 
@@ -117,16 +112,7 @@
   
   auto num_keys = std::distance(first, last);
   auto const block_size = 128;
-<<<<<<< HEAD
   auto const stride = 1;
-  auto const tile_size = 1;
-  auto const grid_size = (tile_size * num_keys + stride * block_size - 1) /
-                          (stride * block_size);
-  auto view = get_device_view();
-  containsKernel<><<<grid_size, block_size>>>(first, last, output_begin,
-                                                       view, hash, key_equal);
-=======
-  auto const stride = 2;
   auto const tile_size = 4;
   auto const grid_size = (tile_size * num_keys + stride * block_size - 1) /
                           (stride * block_size);
@@ -135,7 +121,6 @@
   detail::contains<block_size, tile_size>
   <<<grid_size, block_size>>>
   (first, last, output_begin, view, hash, key_equal);
->>>>>>> 536d40ba
   CUCO_CUDA_TRY(cudaDeviceSynchronize());
 }
 
